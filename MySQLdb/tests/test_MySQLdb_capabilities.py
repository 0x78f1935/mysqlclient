--- conflicted
+++ resolved
@@ -1,208 +1,102 @@
-<<<<<<< HEAD
-#!/usr/bin/env python
-import capabilities
-import unittest
-import MySQLdb
-import warnings
-
-warnings.filterwarnings('error')
-
-class test_MySQLdb(capabilities.DatabaseTest):
-
-    db_module = MySQLdb
-    connect_args = ()
-    connect_kwargs = dict(db='test', host="127.0.0.1", user="root",
-                          charset='utf8', sql_mode="ANSI,STRICT_TRANS_TABLES,TRADITIONAL")
-    create_table_extra = "ENGINE=INNODB CHARACTER SET UTF8"
-    leak_test = False
-    
-    def quote_identifier(self, ident):
-        return "`%s`" % ident
-
-    def test_TIME(self):
-        from datetime import timedelta
-        def generator(row,col):
-            return timedelta(0, row*8000)
-        self.check_data_integrity(
-                 ('col1 TIME',),
-                 generator)
-
-    def test_TINYINT(self):
-        # Number data
-        def generator(row,col):
-            v = (row*row) % 256
-            if v > 127:
-                v = v-256
-            return v
-        self.check_data_integrity(
-            ('col1 TINYINT',),
-            generator)
-        
-    def test_stored_procedures(self):
-        db = self.connection
-        c = self.cursor
-        self.create_table(('pos INT', 'tree CHAR(20)'))
-        c.executemany("INSERT INTO %s (pos,tree) VALUES (%%s,%%s)" % self.table,
-                      list(enumerate('ash birch cedar larch pine'.split())))
-        db.commit()
-        
-        c.execute("""
-        CREATE PROCEDURE test_sp(IN t VARCHAR(255))
-        BEGIN
-            SELECT pos FROM %s WHERE tree = t;
-        END
-        """ % self.table)
-        db.commit()
-
-        c.callproc('test_sp', ('larch',))
-        rows = c.fetchall()
-        self.assertEquals(len(rows), 1)
-        self.assertEquals(rows[0][0], 3)
-        c.nextset()
-        
-        c.execute("DROP PROCEDURE test_sp")
-        c.execute('drop table %s' % (self.table))
-
-    def test_small_CHAR(self):
-        # Character data
-        def generator(row,col):
-            i = (row*col+62)%256
-            if i == 62: return ''
-            if i == 63: return None
-            return chr(i)
-        self.check_data_integrity(
-            ('col1 char(1)','col2 char(1)'),
-            generator)
-    
-    def test_bug_2671682(self):
-        from MySQLdb.constants import ER
-        try:
-            self.cursor.execute("describe some_non_existent_table");
-        except self.connection.ProgrammingError, msg:
-            self.assertTrue(msg[0] == ER.NO_SUCH_TABLE)
-
-    def test_bug_3514287(self):
-        c = self.cursor
-        try:
-            c.execute("""create table bug_3541287 (
-                c1 CHAR(10),
-                t1 TIMESTAMP)""")
-            c.execute("insert into bug_3541287 (c1,t1) values (%s, NOW())",
-                ("blah",))
-        finally:
-            c.execute("drop table if exists bug_3541287")
-
-    def test_ping(self):
-        self.connection.ping()
-        
-        
-if __name__ == '__main__':
-    if test_MySQLdb.leak_test:
-        import gc
-        gc.enable()
-        gc.set_debug(gc.DEBUG_LEAK)
-    unittest.main()
-=======
-#!/usr/bin/env python
-import capabilities
-import unittest
-import MySQLdb
-import warnings
-
-warnings.filterwarnings('error')
-
-class test_MySQLdb(capabilities.DatabaseTest):
-
-    db_module = MySQLdb
-    connect_args = ()
-    connect_kwargs = dict(use_unicode=True, sql_mode="ANSI,STRICT_TRANS_TABLES,TRADITIONAL")
-    create_table_extra = "ENGINE=INNODB CHARACTER SET UTF8"
-    leak_test = False
-    
-    def quote_identifier(self, ident):
-        return "`%s`" % ident
-
-    def test_TIME(self):
-        from datetime import timedelta
-        def generator(row,col):
-            return timedelta(0, row*8000)
-        self.check_data_integrity(
-                 ('col1 TIME',),
-                 generator)
-
-    def test_TINYINT(self):
-        # Number data
-        def generator(row,col):
-            v = (row*row) % 256
-            if v > 127:
-                v = v-256
-            return v
-        self.check_data_integrity(
-            ('col1 TINYINT',),
-            generator)
-        
-    def test_stored_procedures(self):
-        db = self.connection
-        c = self.cursor
-        self.create_table(('pos INT', 'tree CHAR(20)'))
-        c.executemany("INSERT INTO %s (pos,tree) VALUES (%%s,%%s)" % self.table,
-                      list(enumerate('ash birch cedar larch pine'.split())))
-        db.commit()
-        
-        c.execute("""
-        CREATE PROCEDURE test_sp(IN t VARCHAR(255))
-        BEGIN
-            SELECT pos FROM %s WHERE tree = t;
-        END
-        """ % self.table)
-        db.commit()
-
-        c.callproc('test_sp', ('larch',))
-        rows = c.fetchall()
-        self.assertEquals(len(rows), 1)
-        self.assertEquals(rows[0][0], 3)
-        c.nextset()
-        
-        c.execute("DROP PROCEDURE test_sp")
-        c.execute('drop table %s' % (self.table))
-
-    def test_small_CHAR(self):
-        # Character data
-        def generator(row,col):
-            i = (row*col+62)%256
-            if i == 62: return ''
-            if i == 63: return None
-            return chr(i)
-        self.check_data_integrity(
-            ('col1 char(1)','col2 char(1)'),
-            generator)
-    
-    def test_bug_2671682(self):
-        from MySQLdb.constants import ER
-        try:
-            self.cursor.execute("describe some_non_existent_table");
-        except self.connection.ProgrammingError, msg:
-            self.assertTrue(msg[0] == ER.NO_SUCH_TABLE)
-
-    def test_bug_3514287(self):
-        c = self.cursor
-        try:
-            c.execute("""create table bug_3541287 (
-                c1 CHAR(10),
-                t1 TIMESTAMP)""")
-            c.execute("insert into bug_3541287 (c1,t1) values (%s, NOW())",
-                ("blah",))
-        finally:
-            c.execute("drop table if exists bug_3541287")
-
-    def test_ping(self):
-        self.connection.ping()
-        
-        
-if __name__ == '__main__':
-    if test_MySQLdb.leak_test:
-        import gc
-        gc.enable()
-        gc.set_debug(gc.DEBUG_LEAK)
-    unittest.main()
->>>>>>> d0e96c71
+#!/usr/bin/env python
+import capabilities
+import unittest
+import MySQLdb
+import warnings
+
+warnings.filterwarnings('error')
+
+class test_MySQLdb(capabilities.DatabaseTest):
+
+    db_module = MySQLdb
+    connect_args = ()
+    connect_kwargs = dict(use_unicode=True, sql_mode="ANSI,STRICT_TRANS_TABLES,TRADITIONAL")
+    create_table_extra = "ENGINE=INNODB CHARACTER SET UTF8"
+    leak_test = False
+    
+    def quote_identifier(self, ident):
+        return "`%s`" % ident
+
+    def test_TIME(self):
+        from datetime import timedelta
+        def generator(row,col):
+            return timedelta(0, row*8000)
+        self.check_data_integrity(
+                 ('col1 TIME',),
+                 generator)
+
+    def test_TINYINT(self):
+        # Number data
+        def generator(row,col):
+            v = (row*row) % 256
+            if v > 127:
+                v = v-256
+            return v
+        self.check_data_integrity(
+            ('col1 TINYINT',),
+            generator)
+        
+    def test_stored_procedures(self):
+        db = self.connection
+        c = self.cursor
+        self.create_table(('pos INT', 'tree CHAR(20)'))
+        c.executemany("INSERT INTO %s (pos,tree) VALUES (%%s,%%s)" % self.table,
+                      list(enumerate('ash birch cedar larch pine'.split())))
+        db.commit()
+        
+        c.execute("""
+        CREATE PROCEDURE test_sp(IN t VARCHAR(255))
+        BEGIN
+            SELECT pos FROM %s WHERE tree = t;
+        END
+        """ % self.table)
+        db.commit()
+
+        c.callproc('test_sp', ('larch',))
+        rows = c.fetchall()
+        self.assertEquals(len(rows), 1)
+        self.assertEquals(rows[0][0], 3)
+        c.nextset()
+        
+        c.execute("DROP PROCEDURE test_sp")
+        c.execute('drop table %s' % (self.table))
+
+    def test_small_CHAR(self):
+        # Character data
+        def generator(row,col):
+            i = (row*col+62)%256
+            if i == 62: return ''
+            if i == 63: return None
+            return chr(i)
+        self.check_data_integrity(
+            ('col1 char(1)','col2 char(1)'),
+            generator)
+    
+    def test_bug_2671682(self):
+        from MySQLdb.constants import ER
+        try:
+            self.cursor.execute("describe some_non_existent_table");
+        except self.connection.ProgrammingError, msg:
+            self.assertTrue(msg[0] == ER.NO_SUCH_TABLE)
+
+    def test_bug_3514287(self):
+        c = self.cursor
+        try:
+            c.execute("""create table bug_3541287 (
+                c1 CHAR(10),
+                t1 TIMESTAMP)""")
+            c.execute("insert into bug_3541287 (c1,t1) values (%s, NOW())",
+                ("blah",))
+        finally:
+            c.execute("drop table if exists bug_3541287")
+
+    def test_ping(self):
+        self.connection.ping()
+        
+        
+if __name__ == '__main__':
+    if test_MySQLdb.leak_test:
+        import gc
+        gc.enable()
+        gc.set_debug(gc.DEBUG_LEAK)
+    unittest.main()